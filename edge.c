--- conflicted
+++ resolved
@@ -510,13 +510,9 @@
 
   while((c = getopt_long(argc, argv,
 			 "k:a:bc:Eu:g:m:M:s:d:l:p:fvhrt:i:SDL:z"
-<<<<<<< HEAD
+
 			 "A::"
-=======
-#ifdef N2N_HAVE_AES
-			 "A"
-#endif
->>>>>>> 3d9d3a13
+
 #ifdef __linux__
 			 "T:n:"
 #endif
