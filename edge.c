--- conflicted
+++ resolved
@@ -159,11 +159,7 @@
 #ifndef __APPLE__
 	 "[-D] "
 #endif
-<<<<<<< HEAD
-	 "[-r] [-E] [-v] [-i <reg_interval>] [-L <reg_ttl>] [-t <mgmt port>] [-A] [-z[<compression algo>]] [-h]\n\n");
-=======
-	 "[-r] [-E] [-v] [-i <reg_interval>] [-L <reg_ttl>] [-t <mgmt port>] [-A[<cipher>]] [-h]\n\n");
->>>>>>> b8fcf091
+   "[-r] [-E] [-v] [-i <reg_interval>] [-L <reg_ttl>] [-t <mgmt port>] [-A[<cipher>]] [-z[<compression algo>]] [-h]\n\n");
 
 #if defined(N2N_CAN_NAME_IFACE)
   printf("-d <tun device>          | tun device name\n");
@@ -545,14 +541,7 @@
   u_char c;
 
   while((c = getopt_long(argc, argv,
-<<<<<<< HEAD
-			 "k:a:bc:Eu:g:m:M:s:d:l:p:fvhrt:i:SDL:z::"
-#ifdef N2N_HAVE_AES
-			 "A"
-#endif
-=======
-			 "k:a:bc:Eu:g:m:M:s:d:l:p:fvhrt:i:SDL:zA::"
->>>>>>> b8fcf091
+			 "k:a:bc:Eu:g:m:M:s:d:l:p:fvhrt:i:SDL:zA:z::"
 #ifdef __linux__
 			 "T:n:"
 #endif
@@ -836,12 +825,9 @@
 #if defined(HAVE_OPENSSL_1_1)
   traceEvent(TRACE_NORMAL, "Using %s", OpenSSL_version(0));
 #endif
-<<<<<<< HEAD
 
   traceEvent(TRACE_NORMAL, "Using compression: %s.", compression_str(conf.compression));
-=======
   traceEvent(TRACE_NORMAL, "Using %s cipher.", transop_str(conf.transop_id));
->>>>>>> b8fcf091
 
   /* Random seed */
   srand(time(NULL));
