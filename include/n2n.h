/**
 * (C) 2007-20 - ntop.org and contributors
 *
 * This program is free software; you can redistribute it and/or modify
 * it under the terms of the GNU General Public License as published by
 * the Free Software Foundation; either version 3 of the License, or
 * (at your option) any later version.
 *
 * This program is distributed in the hope that it will be useful,
 * but WITHOUT ANY WARRANTY; without even the implied warranty of
 * MERCHANTABILITY or FITNESS FOR A PARTICULAR PURPOSE.  See the
 * GNU General Public License for more details.
 *
 * You should have received a copy of the GNU General Public License
 * along with this program; if not see see <http://www.gnu.org/licenses/>
 *
 */

#ifndef _N2N_H_
#define _N2N_H_

/*
  tunctl -t tun0
  tunctl -t tun1
  ifconfig tun0 1.2.3.4 up
  ifconfig tun1 1.2.3.5 up
  ./edge -d tun0 -l 2000 -r 127.0.0.1:3000 -c hello
  ./edge -d tun1 -l 3000 -r 127.0.0.1:2000 -c hello


  tunctl -u UID -t tunX
*/


/* #define N2N_CAN_NAME_IFACE */

/* Moved here to define _CRT_SECURE_NO_WARNINGS before all the including takes place */
#ifdef WIN32
#ifdef _MSC_VER
#include "config.h" /* Visual C++ */
#else
#include "win32/winconfig.h"
#endif
#define N2N_CAN_NAME_IFACE 1
#undef N2N_HAVE_DAEMON
#undef N2N_HAVE_SETUID
#else
#ifndef CMAKE_BUILD
#include "config.h"
#endif
#endif



#define PACKAGE_BUILDDATE (__DATE__ " " __TIME__)

#include <time.h>
#include <ctype.h>
#include <stdlib.h>

#ifndef WIN32
#include <netdb.h>
#endif

#ifndef _MSC_VER
#include <getopt.h>
#endif /* #ifndef _MSC_VER */

#include <stdio.h>
#include <errno.h>
#include <fcntl.h>
#include <stdint.h>
#include <time.h>

#ifndef WIN32
#include <unistd.h>
#include <sys/ioctl.h>
#include <sys/socket.h>
#include <sys/param.h>
#include <pthread.h>

#ifdef __linux__
#define N2N_CAN_NAME_IFACE 1
#include <linux/netlink.h>
#include <linux/rtnetlink.h>
#include <sys/syscall.h>
#include <unistd.h>
#include <net/if_arp.h>
#include <net/if.h>
#include <linux/if_tun.h>
#include <linux/netlink.h>
#include <linux/rtnetlink.h>
#define GRND_NONBLOCK       1
#endif /* #ifdef __linux__ */

#ifdef __FreeBSD__
#include <netinet/in_systm.h>
#endif /* #ifdef __FreeBSD__ */

#include <syslog.h>
#include <sys/wait.h>

#if defined (__RDRND__) || defined (__RDSEED__)
#include <immintrin.h>
#endif

#define ETH_ADDR_LEN 6

struct ether_hdr
{
  uint8_t  dhost[ETH_ADDR_LEN];
  uint8_t  shost[ETH_ADDR_LEN];
  uint16_t type;                /* higher layer protocol encapsulated */
} __attribute__ ((__packed__));

typedef struct ether_hdr ether_hdr_t;

#ifdef HAVE_LIBZSTD
#include <zstd.h>
#endif

#include <netinet/in.h>
#include <netinet/ip.h>
#include <netinet/udp.h>
#include <arpa/inet.h>
#include <sys/types.h>
#include <sys/time.h>
#include <unistd.h>
#include <string.h>
#include <assert.h>
#include <sys/stat.h>
#include <stdint.h>
#ifdef N2N_HAVE_AES
#include <openssl/opensslv.h>
#include <openssl/crypto.h>
#endif


#define closesocket(a) close(a)
#endif /* #ifndef WIN32 */

#include "minilzo.h"
#include "n2n_define.h"
#include <signal.h>
#include <string.h>
#include <stdarg.h>
#include "uthash.h"
#include "lzoconf.h"

#ifdef WIN32
#include "win32/wintap.h"
#include <sys/stat.h>
#else
#include <pwd.h>
#endif /* #ifdef WIN32 */

#include "n2n_wire.h"
#include "n2n_transforms.h"
#include "random_numbers.h"
#include "pearson.h"
#include "portable_endian.h"
#include "speck.h"
#include "n2n_regex.h"

#ifdef WIN32
#define N2N_IFNAMSIZ            64
#else
#define N2N_IFNAMSIZ            16 /* 15 chars * NULL */
#endif

#ifndef WIN32
typedef struct tuntap_dev {
	int             fd;
	int             if_idx;
	n2n_mac_t       mac_addr;
	uint32_t        ip_addr;
	uint32_t        device_mask;
	uint16_t        mtu;
	char            dev_name[N2N_IFNAMSIZ];
} tuntap_dev;

#define SOCKET int
#endif /* #ifndef WIN32 */

/** Uncomment this to enable the MTU check, then try to ssh to generate a fragmented packet. */
/** NOTE: see doc/MTU.md for an explanation on the 1400 value */
//#define MTU_ASSERT_VALUE 1400

/** Common type used to hold stringified IP addresses. */
typedef char ipstr_t[32];

/** Common type used to hold stringified MAC addresses. */
#define N2N_MACSTR_SIZE 32
typedef char macstr_t[N2N_MACSTR_SIZE];
typedef char dec_ip_str_t[N2N_NETMASK_STR_SIZE];
typedef char dec_ip_bit_str_t[N2N_NETMASK_STR_SIZE + 4];


struct peer_info {
	n2n_mac_t        mac_addr;
	n2n_ip_subnet_t  dev_addr;
	n2n_sock_t       sock;
	int              timeout;
	time_t           last_seen;
	time_t           last_p2p;
	time_t           last_sent_query;
	uint64_t         last_valid_time_stamp;

	UT_hash_handle   hh; /* makes this structure hashable */
};


typedef struct speck_context_t he_context_t;
typedef char n2n_sn_name_t[N2N_EDGE_SN_HOST_SIZE];

typedef struct n2n_route {
	in_addr_t        net_addr;
	uint8_t          net_bitlen;
	in_addr_t        gateway;
} n2n_route_t;

typedef struct n2n_edge n2n_edge_t;

/* *************************************************** */

typedef enum {
  N2N_ACCEPT = 0,
  N2N_DROP = 1
} n2n_verdict;

/* *************************************************** */

/* Callbacks allow external programs to attach functions in response to
 * N2N events. */
typedef struct n2n_edge_callbacks {
  /* The supernode registration has been updated */
  void (*sn_registration_updated)(n2n_edge_t *eee, time_t now, const n2n_sock_t *sn);

  /* A packet has been received from a peer. N2N_DROP can be returned to
   * drop the packet. The packet payload can be modified. This only allows
   * the packet size to be reduced */
  n2n_verdict (*packet_from_peer)(n2n_edge_t *eee, const n2n_sock_t *peer, uint8_t *payload, uint16_t *payload_size);

  /* A packet has been received from the TAP interface. N2N_DROP can be
   * returned to drop the packet. The packet payload can be modified.
   * This only allows the packet size to be reduced */
  n2n_verdict (*packet_from_tap)(n2n_edge_t *eee, uint8_t *payload, uint16_t *payload_size);

  /* Called whenever the IP address of the TAP interface changes. */
  void (*ip_address_changed)(n2n_edge_t *eee, uint32_t old_ip, uint32_t new_ip);

  /* Called periodically in the main loop. */
  void (*main_loop_period)(n2n_edge_t *eee, time_t now);
} n2n_edge_callbacks_t;

/* ***************************************************** */

typedef struct n2n_tuntap_priv_config {
	char                tuntap_dev_name[N2N_IFNAMSIZ];
	char                ip_mode[N2N_IF_MODE_SIZE];
	dec_ip_str_t        ip_addr;
	dec_ip_str_t        netmask;
	char                device_mac[N2N_MACNAMSIZ];
	int                 mtu;
	uint8_t             got_s;
	uint8_t             daemon;
#ifndef WIN32
	uid_t               userid;
	gid_t               groupid;
#endif
} n2n_tuntap_priv_config_t;

/* *************************************************** */


typedef struct n2n_edge_conf {
	n2n_sn_name_t       sn_ip_array[N2N_EDGE_NUM_SUPERNODES];
	n2n_route_t         *routes;                /**< Networks to route through n2n */
	n2n_community_t     community_name;         /**< The community. 16 full octets. */
	uint8_t	            header_encryption;      /**< Header encryption indicator. */
	he_context_t        *header_encryption_ctx; /**< Header encryption cipher context. */
	he_context_t        *header_iv_ctx;         /**< Header IV ecnryption cipher context, REMOVE as soon as seperte fileds for checksum and replay protection available */
	n2n_transform_t     transop_id;             /**< The transop to use. */
	uint16_t            compression;            /**< Compress outgoing data packets before encryption */
	uint16_t            num_routes;	            /**< Number of routes in routes */
	uint8_t             tuntap_ip_mode;         /**< Interface IP address allocated mode, eg. DHCP. */
	uint8_t             allow_routing;          /**< Accept packet no to interface address. */
	uint8_t             drop_multicast;         /**< Multicast ethernet addresses. */
	uint8_t             disable_pmtu_discovery; /**< Disable the Path MTU discovery. */
	uint8_t             allow_p2p;              /**< Allow P2P connection */
	uint8_t             sn_num;                 /**< Number of supernode addresses defined. */
	uint8_t             tos;                    /** TOS for sent packets */
	char                *encrypt_key;
	int                 register_interval;      /**< Interval for supernode registration, also used for UDP NAT hole punching. */
	int                 register_ttl;           /**< TTL for registration packet when UDP NAT hole punching through supernode. */
	int                 local_port;
	int                 mgmt_port;
} n2n_edge_conf_t;


struct n2n_edge_stats {
	uint32_t tx_p2p;
	uint32_t rx_p2p;
	uint32_t tx_sup;
	uint32_t rx_sup;
	uint32_t tx_sup_broadcast;
	uint32_t rx_sup_broadcast;
};

struct n2n_edge {
	n2n_edge_conf_t     conf;

	/* Status */
	uint8_t             sn_idx;                  /**< Currently active supernode. */
	uint8_t             sn_wait;                 /**< Whether we are waiting for a supernode response. */
	size_t              sup_attempts;            /**< Number of remaining attempts to this supernode. */
	tuntap_dev          device;                  /**< All about the TUNTAP device */
	n2n_trans_op_t      transop;                 /**< The transop to use when encoding */
	n2n_cookie_t        last_cookie;             /**< Cookie sent in last REGISTER_SUPER. */
	n2n_route_t         *sn_route_to_clean;      /**< Supernode route to clean */
	n2n_edge_callbacks_t cb;                     /**< API callbacks */
	void 	            *user_data;              /**< Can hold user data */
	uint64_t            sn_last_valid_time_stamp;/**< last valid time stamp from supernode */

	/* Sockets */
	n2n_sock_t          supernode;
	int                 udp_sock;
	int                 udp_mgmt_sock;           /**< socket for status info. */

#ifndef SKIP_MULTICAST_PEERS_DISCOVERY
	n2n_sock_t          multicast_peer;          /**< Multicast peer group (for local edges) */
	int                 udp_multicast_sock;      /**< socket for local multicast registrations. */
	int                 multicast_joined;        /**< 1 if the group has been joined.*/
#endif

	/* Peers */
	struct peer_info *  known_peers;             /**< Edges we are connected to. */
	struct peer_info *  pending_peers;           /**< Edges we have tried to register with. */

	/* Timers */
	time_t              last_register_req;       /**< Check if time to re-register with super*/
	time_t              last_p2p;                /**< Last time p2p traffic was received. */
	time_t              last_sup;                /**< Last time a packet arrived from supernode. */
	time_t              start_time;              /**< For calculating uptime */


	struct n2n_edge_stats stats;                 /**< Statistics */

	n2n_tuntap_priv_config_t tuntap_priv_conf;   /**< Tuntap config */
};


typedef struct sn_stats
{
    size_t errors;         /* Number of errors encountered. */
    size_t reg_super;      /* Number of REGISTER_SUPER requests received. */
    size_t reg_super_nak;  /* Number of REGISTER_SUPER requests declined. */
    size_t fwd;            /* Number of messages forwarded. */
    size_t broadcast;      /* Number of messages broadcast to a community. */
    time_t last_fwd;       /* Time when last message was forwarded. */
    time_t last_reg_super; /* Time when last REGISTER_SUPER was received. */
} sn_stats_t;

struct sn_community
{
  char community[N2N_COMMUNITY_SIZE];
  uint8_t             purgeable;              /* indicates purgeable community (fixed-name, predetermined (-c parameter) communties usually are unpurgeable) */
  uint8_t	      header_encryption;      /* Header encryption indicator. */
  he_context_t        *header_encryption_ctx; /* Header encryption cipher context. */
  he_context_t        *header_iv_ctx;	      /* Header IV ecnryption cipher context, REMOVE as soon as seperate fields for checksum and replay protection available */
  struct peer_info *edges; 		      /* Link list of registered edges. */
  int64_t	      number_enc_packets;     /* Number of encrypted packets handled so far, required for sorting from time to time */

  UT_hash_handle hh; /* makes this structure hashable */
};

<<<<<<< HEAD
struct sn_community_regular_expression
{
  re_t rule;         // compiles regular expression

  UT_hash_handle hh; /* makes this structure hashable */
};

typedef struct n2n_sn
{
    time_t start_time; /* Used to measure uptime. */
    sn_stats_t stats;
    int daemon;           /* If non-zero then daemonise. */
    uint16_t lport;       /* Local UDP port to bind to. */
    uint16_t mport;       /* Management UDP port to bind to. */
    int sock;             /* Main socket for UDP traffic with edges. */
    int mgmt_sock;        /* management socket. */
=======
typedef struct n2n_sn {
	time_t start_time;         /* Used to measure uptime. */
	sn_stats_t stats;
	int daemon;                /* If non-zero then daemonise. */
	uint16_t lport;            /* Local UDP port to bind to. */
	uint16_t mport;            /* Management UDP port to bind to. */
	int sock;                  /* Main socket for UDP traffic with edges. */
	int mgmt_sock;             /* management socket. */
	n2n_ip_subnet_t dhcp_addr; /* Address range of dhcp service. */
>>>>>>> 9928ccae
#ifndef WIN32
	uid_t userid;
	gid_t groupid;
#endif
<<<<<<< HEAD
    int lock_communities; /* If true, only loaded and matching communities can be used. */
    struct sn_community *communities;
    struct sn_community_regular_expression *rules;
=======
	int lock_communities;      /* If true, only loaded communities can be used. */
	struct sn_community *communities;
>>>>>>> 9928ccae
} n2n_sn_t;

/* ************************************** */

#include "header_encryption.h"
#include "twofish.h"

#ifndef TRACE_ERROR
#define TRACE_ERROR     0, __FILE__, __LINE__
#define TRACE_WARNING   1, __FILE__, __LINE__
#define TRACE_NORMAL    2, __FILE__, __LINE__
#define TRACE_INFO      3, __FILE__, __LINE__
#define TRACE_DEBUG     4, __FILE__, __LINE__
#endif

/* ************************************** */

/* Transop Init Functions */
int n2n_transop_null_init(const n2n_edge_conf_t *conf, n2n_trans_op_t *ttt);
int n2n_transop_twofish_init(const n2n_edge_conf_t *conf, n2n_trans_op_t *ttt);
#ifdef N2N_HAVE_AES
int n2n_transop_aes_cbc_init(const n2n_edge_conf_t *conf, n2n_trans_op_t *ttt);
#endif
#ifdef HAVE_OPENSSL_1_1
int n2n_transop_cc20_init(const n2n_edge_conf_t *conf, n2n_trans_op_t *ttt);
#endif
int n2n_transop_speck_init(const n2n_edge_conf_t *conf, n2n_trans_op_t *ttt);

/* Log */
void setTraceLevel(int level);
void setUseSyslog(int use_syslog);
void setTraceFile(FILE *f);
int getTraceLevel();
void closeTraceFile();
void traceEvent(int eventTraceLevel, char* file, int line, char * format, ...);

/* Tuntap API */
int tuntap_open(tuntap_dev *device, char *dev, const char *address_mode, char *device_ip,
			char *device_mask, const char * device_mac, int mtu);
int tuntap_read(struct tuntap_dev *tuntap, unsigned char *buf, int len);
int tuntap_write(struct tuntap_dev *tuntap, unsigned char *buf, int len);
void tuntap_close(struct tuntap_dev *tuntap);
void tuntap_get_address(struct tuntap_dev *tuntap);

/* Utils */
char* intoa(uint32_t addr, char* buf, uint16_t buf_len);
uint32_t bitlen2mask(uint8_t bitlen);
uint8_t mask2bitlen(uint32_t mask);
char* macaddr_str(macstr_t buf, const n2n_mac_t mac);
int str2mac( uint8_t * outmac /* 6 bytes */, const char * s );
uint8_t is_multi_broadcast(const uint8_t * dest_mac);
char* msg_type2str(uint16_t msg_type);
void hexdump(const uint8_t * buf, size_t len);
void print_n2n_version();
int is_empty_ip_address(const n2n_sock_t * sock);
void print_edge_stats(const n2n_edge_t *eee);

/* Sockets */
char* sock_to_cstr( n2n_sock_str_t out,
                            const n2n_sock_t * sock );
char * ip_subnet_to_str(dec_ip_bit_str_t buf, const n2n_ip_subnet_t *ipaddr);
SOCKET open_socket(int local_port, int bind_any);
int sock_equal( const n2n_sock_t * a,
                       const n2n_sock_t * b );

/* Header encryption */
uint64_t time_stamp(void);
uint64_t initial_time_stamp (void);
int time_stamp_verify_and_update (uint64_t stamp, uint64_t * previous_stamp);

/* Operations on peer_info lists. */
size_t purge_peer_list( struct peer_info ** peer_list,
                        time_t purge_before );
size_t clear_peer_list( struct peer_info ** peer_list );
size_t purge_expired_registrations( struct peer_info ** peer_list, time_t* p_last_purge );

/* Edge conf */
void edge_init_conf_defaults(n2n_edge_conf_t *conf);
int edge_verify_conf(const n2n_edge_conf_t *conf);
int edge_conf_add_supernode(n2n_edge_conf_t *conf, const char *ip_and_port);
const n2n_edge_conf_t* edge_get_conf(const n2n_edge_t *eee);
void edge_term_conf(n2n_edge_conf_t *conf);

/* Public functions */
n2n_edge_t* edge_init(const n2n_edge_conf_t *conf, int *rv);
void update_supernode_reg(n2n_edge_t * eee, time_t nowTime);
void readFromIPSocket(n2n_edge_t * eee, int in_sock);
void edge_term(n2n_edge_t *eee);
void edge_set_callbacks(n2n_edge_t *eee, const n2n_edge_callbacks_t *callbacks);
void edge_set_userdata(n2n_edge_t *eee, void *user_data);
void* edge_get_userdata(n2n_edge_t *eee);
void edge_send_packet2net(n2n_edge_t *eee, uint8_t *tap_pkt, size_t len);
void edge_read_from_tap(n2n_edge_t *eee);
int edge_get_n2n_socket(n2n_edge_t *eee);
int edge_get_management_socket(n2n_edge_t *eee);
int run_edge_loop(n2n_edge_t *eee, int *keep_running);
int quick_edge_init(char *device_name, char *community_name,
		    char *encrypt_key, char *device_mac,
		    char *local_ip_address,
		    char *supernode_ip_address_port,
		    int *keep_on_running);
int sn_init(n2n_sn_t *sss);
void sn_term(n2n_sn_t *sss);
int run_sn_loop(n2n_sn_t *sss, int *keep_running);
const char* compression_str(uint8_t cmpr);
const char* transop_str(enum n2n_transform tr);

#endif /* _N2N_H_ */<|MERGE_RESOLUTION|>--- conflicted
+++ resolved
@@ -374,7 +374,6 @@
   UT_hash_handle hh; /* makes this structure hashable */
 };
 
-<<<<<<< HEAD
 struct sn_community_regular_expression
 {
   re_t rule;         // compiles regular expression
@@ -391,29 +390,13 @@
     uint16_t mport;       /* Management UDP port to bind to. */
     int sock;             /* Main socket for UDP traffic with edges. */
     int mgmt_sock;        /* management socket. */
-=======
-typedef struct n2n_sn {
-	time_t start_time;         /* Used to measure uptime. */
-	sn_stats_t stats;
-	int daemon;                /* If non-zero then daemonise. */
-	uint16_t lport;            /* Local UDP port to bind to. */
-	uint16_t mport;            /* Management UDP port to bind to. */
-	int sock;                  /* Main socket for UDP traffic with edges. */
-	int mgmt_sock;             /* management socket. */
-	n2n_ip_subnet_t dhcp_addr; /* Address range of dhcp service. */
->>>>>>> 9928ccae
 #ifndef WIN32
 	uid_t userid;
 	gid_t groupid;
 #endif
-<<<<<<< HEAD
     int lock_communities; /* If true, only loaded and matching communities can be used. */
     struct sn_community *communities;
     struct sn_community_regular_expression *rules;
-=======
-	int lock_communities;      /* If true, only loaded communities can be used. */
-	struct sn_community *communities;
->>>>>>> 9928ccae
 } n2n_sn_t;
 
 /* ************************************** */
