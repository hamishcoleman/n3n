/*
 * (C) 2007-20 - ntop.org and contributors
 *
 * This program is free software; you can redistribute it and/or modify
 * it under the terms of the GNU General Public License as published by
 * the Free Software Foundation; either version 3 of the License, or
 * (at your option) any later version.
 *
 * This program is distributed in the hope that it will be useful,
 * but WITHOUT ANY WARRANTY; without even the implied warranty of
 * MERCHANTABILITY or FITNESS FOR A PARTICULAR PURPOSE.  See the
 * GNU General Public License for more details.
 *
 * You should have received a copy of the GNU General Public License
 * along with this program; if not, see <http://www.gnu.org/licenses/>
 *
 */

#include "n2n.h"


uint8_t PKT_CONTENT[]={
  0,1,2,3,4,5,6,7,8,9,10,11,12,13,14,15, 0,1,2,3,4,5,6,7,8,9,10,11,12,13,14,15,
  0,1,2,3,4,5,6,7,8,9,10,11,12,13,14,15, 0,1,2,3,4,5,6,7,8,9,10,11,12,13,14,15,
  0,1,2,3,4,5,6,7,8,9,10,11,12,13,14,15, 0,1,2,3,4,5,6,7,8,9,10,11,12,13,14,15,
  0,1,2,3,4,5,6,7,8,9,10,11,12,13,14,15, 0,1,2,3,4,5,6,7,8,9,10,11,12,13,14,15,
  0,1,2,3,4,5,6,7,8,9,10,11,12,13,14,15, 0,1,2,3,4,5,6,7,8,9,10,11,12,13,14,15,
  0,1,2,3,4,5,6,7,8,9,10,11,12,13,14,15, 0,1,2,3,4,5,6,7,8,9,10,11,12,13,14,15,
  0,1,2,3,4,5,6,7,8,9,10,11,12,13,14,15, 0,1,2,3,4,5,6,7,8,9,10,11,12,13,14,15,
  0,1,2,3,4,5,6,7,8,9,10,11,12,13,14,15, 0,1,2,3,4,5,6,7,8,9,10,11,12,13,14,15,
  0,1,2,3,4,5,6,7,8,9,10,11,12,13,14,15, 0,1,2,3,4,5,6,7,8,9,10,11,12,13,14,15,
  0,1,2,3,4,5,6,7,8,9,10,11,12,13,14,15, 0,1,2,3,4,5,6,7,8,9,10,11,12,13,14,15,
  0,1,2,3,4,5,6,7,8,9,10,11,12,13,14,15, 0,1,2,3,4,5,6,7,8,9,10,11,12,13,14,15,
  0,1,2,3,4,5,6,7,8,9,10,11,12,13,14,15, 0,1,2,3,4,5,6,7,8,9,10,11,12,13,14,15,
  0,1,2,3,4,5,6,7,8,9,10,11,12,13,14,15, 0,1,2,3,4,5,6,7,8,9,10,11,12,13,14,15,
  0,1,2,3,4,5,6,7,8,9,10,11,12,13,14,15, 0,1,2,3,4,5,6,7,8,9,10,11,12,13,14,15,
  0,1,2,3,4,5,6,7,8,9,10,11,12,13,14,15, 0,1,2,3,4,5,6,7,8,9,10,11,12,13,14,15,
  0,1,2,3,4,5,6,7,8,9,10,11,12,13,14,15, 0,1,2,3,4,5,6,7,8,9,10,11,12,13,14,15 };

/* Prototypes */
static ssize_t do_encode_packet( uint8_t * pktbuf, size_t bufsize, const n2n_community_t c );
static void run_transop_benchmark(const char *op_name, n2n_trans_op_t *op_fn, n2n_edge_conf_t *conf, uint8_t *pktbuf);
static int perform_decryption = 0;

static void usage() {
  fprintf(stderr, "Usage: benchmark [-d]\n"
	  " -d\t\tEnable decryption. Default: only encryption is performed\n");
  exit(1);
}

static void parseArgs(int argc, char * argv[]) {
  if((argc != 1) && (argc != 2))
    usage();

  if(argc == 2) {
    if(strcmp(argv[1], "-d") != 0)
      usage();

    perform_decryption = 1;
  }
}

int main(int argc, char * argv[]) {
  uint8_t pktbuf[N2N_PKT_BUF_SIZE];
  n2n_trans_op_t transop_null, transop_tf;
<<<<<<< HEAD
#ifdef N2N_HAVE_AES
  n2n_trans_op_t transop_aes_cbc;
#endif
=======
  n2n_trans_op_t transop_aes;
#ifdef HAVE_OPENSSL_1_1
>>>>>>> c90c8e6d
  n2n_trans_op_t transop_cc20;

  n2n_trans_op_t transop_speck;
  n2n_edge_conf_t conf;

  parseArgs(argc, argv);

  /* Init configuration */
  edge_init_conf_defaults(&conf);
  strncpy((char*)conf.community_name, "abc123def456", sizeof(conf.community_name));
  conf.encrypt_key = "SoMEVer!S$cUREPassWORD";

  /* Init transopts */
  n2n_transop_null_init(&conf, &transop_null);
  n2n_transop_tf_init(&conf, &transop_tf);
<<<<<<< HEAD
#ifdef N2N_HAVE_AES
  n2n_transop_aes_cbc_init(&conf, &transop_aes_cbc);
#endif
=======
  n2n_transop_aes_init(&conf, &transop_aes);
#ifdef HAVE_OPENSSL_1_1
>>>>>>> c90c8e6d
  n2n_transop_cc20_init(&conf, &transop_cc20);
  n2n_transop_speck_init(&conf, &transop_speck);
  
  /* Run the tests */
  run_transop_benchmark("transop_null", &transop_null, &conf, pktbuf);
  run_transop_benchmark("transop_tf", &transop_tf, &conf, pktbuf);
<<<<<<< HEAD
#ifdef N2N_HAVE_AES
  run_transop_benchmark("transop_aes", &transop_aes_cbc, &conf, pktbuf);
#endif
=======
  run_transop_benchmark("transop_aes", &transop_aes, &conf, pktbuf);
#ifdef HAVE_OPENSSL_1_1
>>>>>>> c90c8e6d
  run_transop_benchmark("transop_cc20", &transop_cc20, &conf, pktbuf);
  run_transop_benchmark("transop_speck", &transop_speck, &conf, pktbuf);

  /* Cleanup */
  transop_null.deinit(&transop_null);
  transop_tf.deinit(&transop_tf);
<<<<<<< HEAD
#ifdef N2N_HAVE_AES
  transop_aes_cbc.deinit(&transop_aes_cbc);
#endif
=======
  transop_aes.deinit(&transop_aes);
#ifdef HAVE_OPENSSL_1_1
>>>>>>> c90c8e6d
  transop_cc20.deinit(&transop_cc20);
  transop_speck.deinit(&transop_speck);

  return 0;
}

static void run_transop_benchmark(const char *op_name, n2n_trans_op_t *op_fn, n2n_edge_conf_t *conf, uint8_t *pktbuf) {
  n2n_common_t cmn;
  n2n_PACKET_t pkt;
  n2n_mac_t mac_buf;
  const int target_sec = 3;
  struct timeval t1;
  struct timeval t2;
  size_t idx;
  size_t rem;
  ssize_t nw;
  ssize_t target_usec = target_sec * 1e6;
  ssize_t tdiff = 0; // microseconds
  size_t num_packets = 0;

  printf("Run %s[%s] for %us (%u bytes):   ", perform_decryption ? "enc/dec" : "enc",
	 op_name, target_sec, (unsigned int)sizeof(PKT_CONTENT));
  fflush(stdout);

  memset(mac_buf, 0, sizeof(mac_buf));
  gettimeofday( &t1, NULL );

  while(tdiff < target_usec) {
    nw = do_encode_packet( pktbuf, N2N_PKT_BUF_SIZE, conf->community_name);

    nw += op_fn->fwd(op_fn,
		     pktbuf+nw, N2N_PKT_BUF_SIZE-nw,
		     PKT_CONTENT, sizeof(PKT_CONTENT), mac_buf);

    idx=0;
    rem=nw;

    decode_common( &cmn, pktbuf, &rem, &idx);
    decode_PACKET( &pkt, &cmn, pktbuf, &rem, &idx );

    if(perform_decryption) {
      uint8_t decodebuf[N2N_PKT_BUF_SIZE];

      op_fn->rev(op_fn, decodebuf, N2N_PKT_BUF_SIZE, pktbuf+idx, rem, 0);

      if(memcmp(decodebuf, PKT_CONTENT, sizeof(PKT_CONTENT)) != 0)
        fprintf(stderr, "Payload decryption failed!\n");
    }

    gettimeofday( &t2, NULL );
    tdiff = ((t2.tv_sec - t1.tv_sec) * 1000000) + (t2.tv_usec - t1.tv_usec);
    num_packets++;
  }

  float mpps = num_packets / (tdiff / 1e6) / 1e6;

  printf("\t%12u packets\t%8.1f Kpps\t%8.1f MB/s\n",
	 (unsigned int)num_packets, mpps * 1e3, mpps * sizeof(PKT_CONTENT));
}

static ssize_t do_encode_packet( uint8_t * pktbuf, size_t bufsize, const n2n_community_t c )
{
  n2n_mac_t destMac={0,1,2,3,4,5};
  n2n_common_t cmn;
  n2n_PACKET_t pkt;
  size_t idx;


  memset( &cmn, 0, sizeof(cmn) );
  cmn.ttl = N2N_DEFAULT_TTL;
  cmn.pc = n2n_packet;
  cmn.flags=0; /* no options, not from supernode, no socket */
  memcpy( cmn.community, c, N2N_COMMUNITY_SIZE );

  memset( &pkt, 0, sizeof(pkt) );
  memcpy( pkt.srcMac, destMac, N2N_MAC_SIZE);
  memcpy( pkt.dstMac, destMac, N2N_MAC_SIZE);

  pkt.sock.family=0; /* do not encode sock */

  idx=0;
  encode_PACKET( pktbuf, &idx, &cmn, &pkt );
  traceEvent( TRACE_DEBUG, "encoded PACKET header of size=%u", (unsigned int)idx );
    
  return idx;
}
<|MERGE_RESOLUTION|>--- conflicted
+++ resolved
@@ -63,14 +63,8 @@
 int main(int argc, char * argv[]) {
   uint8_t pktbuf[N2N_PKT_BUF_SIZE];
   n2n_trans_op_t transop_null, transop_tf;
-<<<<<<< HEAD
-#ifdef N2N_HAVE_AES
   n2n_trans_op_t transop_aes_cbc;
-#endif
-=======
   n2n_trans_op_t transop_aes;
-#ifdef HAVE_OPENSSL_1_1
->>>>>>> c90c8e6d
   n2n_trans_op_t transop_cc20;
 
   n2n_trans_op_t transop_speck;
@@ -86,42 +80,22 @@
   /* Init transopts */
   n2n_transop_null_init(&conf, &transop_null);
   n2n_transop_tf_init(&conf, &transop_tf);
-<<<<<<< HEAD
-#ifdef N2N_HAVE_AES
   n2n_transop_aes_cbc_init(&conf, &transop_aes_cbc);
-#endif
-=======
   n2n_transop_aes_init(&conf, &transop_aes);
-#ifdef HAVE_OPENSSL_1_1
->>>>>>> c90c8e6d
   n2n_transop_cc20_init(&conf, &transop_cc20);
   n2n_transop_speck_init(&conf, &transop_speck);
   
   /* Run the tests */
   run_transop_benchmark("transop_null", &transop_null, &conf, pktbuf);
   run_transop_benchmark("transop_tf", &transop_tf, &conf, pktbuf);
-<<<<<<< HEAD
-#ifdef N2N_HAVE_AES
-  run_transop_benchmark("transop_aes", &transop_aes_cbc, &conf, pktbuf);
-#endif
-=======
   run_transop_benchmark("transop_aes", &transop_aes, &conf, pktbuf);
-#ifdef HAVE_OPENSSL_1_1
->>>>>>> c90c8e6d
   run_transop_benchmark("transop_cc20", &transop_cc20, &conf, pktbuf);
   run_transop_benchmark("transop_speck", &transop_speck, &conf, pktbuf);
 
   /* Cleanup */
   transop_null.deinit(&transop_null);
   transop_tf.deinit(&transop_tf);
-<<<<<<< HEAD
-#ifdef N2N_HAVE_AES
-  transop_aes_cbc.deinit(&transop_aes_cbc);
-#endif
-=======
   transop_aes.deinit(&transop_aes);
-#ifdef HAVE_OPENSSL_1_1
->>>>>>> c90c8e6d
   transop_cc20.deinit(&transop_cc20);
   transop_speck.deinit(&transop_speck);
 
